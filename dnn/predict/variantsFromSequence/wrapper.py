__author__ = "Max Schubach"
__copyright__ = "Copyright 2020, Max Schubach"
__email__ = "Max Schubach"
__license__ = "MIT"


import sys
import numpy as np
import json
import csv
import gzip
import math

import copy

<<<<<<< HEAD
class MissingParameterException(Exception):
    """Exception raised for errors in the parameter input.

    Args:
        Exception ([type]): Exception class cast

    Attributes:
        parameter (string): Parameter which is missing.
    """

    def __init__(self, parameter):
        self.parameter = parameter

    def __str__(self):
        return("Parameter %s is missing!" % (self.parameter))
=======
import tensorflow as tf
>>>>>>> 47cfd2e0

from seqiolib import Sequence, Interval, Variant, Encoder, VariantType
from seqiolib import utils


from pyfaidx import Fasta
import pybedtools


altMinusRef = True
fileType = utils.FileType.TSV
if len(snakemake.params) > 0:
    if hasattr(snakemake.params,"altMinusRef"):
        altMinusRef = snakemake.params['altMinusRef']
    if hasattr(snakemake.params,"fileType"):
        if snakemake.params['fileType'] == "TSV":
            fileType = utils.FileType.TSV
        elif snakemake.params['fileType'] == "VCF":
            fileType = utils.FileType.VCF
        else:
            sys.exit("Unknown file format identifier %s. Can only be VCF or TSV" % snakemake.params['fileType'])

strategy = tf.distribute.MirroredStrategy()

<<<<<<< HEAD

if "altMinusRef" in snakemake.params.keys():
    altMinusRef = "--altminusref" if snakemake.params["altMinusRef"] else "--refminusalt"
if "fileType" in snakemake.params.keys():
    fileType = "--file-type %s" snakemake.params["fileType"]
else:
    raise MissingParameterException("fileType")
=======
def loadAndPredict(sequences, model, variants=None):
    X=[]
    i = 0
    for sequence in sequences:
        if (variants is not None):
            sequence.replace(variants[i])
        X.append(Encoder.one_hot_encode_along_channel_axis(sequence.getSequence()))
        i += 1
    prediction = model.predict(np.array(X))
    return(prediction)
>>>>>>> 47cfd2e0

def extendIntervals(intervals,region_length):
    left=math.ceil((region_length-1)/2)
    right=math.floor((region_length-1)/2)
    return(list(map(pybedtoolsIntervalToInterval,intervals.slop(r=right,l=left,g=str(snakemake.input.genome)))))

def variantToPybedtoolsInterval(variant):
    return(pybedtools.Interval(variant.contig, variant.position-1, variant.position))

def pybedtoolsIntervalToInterval(interval_pybed):
    return(Interval(interval_pybed.chrom, interval_pybed.start+1, interval_pybed.stop))

# load variants
variant_inputs = snakemake.input.variants if isinstance(snakemake.input.variants, list) else [snakemake.input.variants]

variants = []
for variant_input in variant_inputs:
    variants += utils.VariantIO.loadVariants(variant_input, fileType=fileType)
if len(variants) == 0:
    with gzip.open(snakemake.output.prediction, 'wt') as score_file:
        names=["#Chr","Pos","Ref","Alt"]
        score_writer = csv.DictWriter(score_file, fieldnames=names, delimiter='\t')
        score_writer.writeheader()
    exit()
# convert to intervals (pybedtools)
intervals = pybedtools.BedTool(list(map(variantToPybedtoolsInterval,variants)))

## maybe input is list or string. convert to list
model_file = snakemake.input.model if isinstance(snakemake.input.model, list) else [snakemake.input.model ]
weights_file = snakemake.input.weights if isinstance(snakemake.input.weights, list) else [snakemake.input.weights]

with strategy.scope():
    model = utils.io.ModelIO.loadModel(model_file[0], weights_file[0])

    input_length = model.input_shape[1]
    intervals = extendIntervals(intervals, input_length)


    # load sequence for variants
    reference = Fasta(snakemake.input.reference)
    sequences_ref = []
    sequences_alt = []

    for i in range(len(variants)):
        variant = variants[i]
        interval = intervals[i]

        # can be problematic if we are on the edges of a chromose.
        # Workaround. It is possible to extend the intreval left or right to get the correct length
        if (interval.length != input_length):
            print("Cannot use variant %s because of wrong size of interval %s " % (str(variant), str(interval)))
            continue

        sequence_ref = utils.io.SequenceIO.readSequence(reference,interval)

        # INDEL
        if (variant.type == VariantType.DELETION or variant.type == VariantType.INSERTION):
            # DELETION
            if (variant.type == VariantType.DELETION):
                extend = len(variant.ref) - len(variant.alt)
                if interval.isReverse():
                    interval.position = interval.position + extend
                else:
                    interval.position = interval.position - extend
                interval.length = interval.length + extend
            # INSERTION
            elif (variant.type == VariantType.INSERTION):
                extend = len(variant.alt) - len(variant.ref)
                if interval.isReverse():
                    interval.position = interval.position - extend
                else:
                    interval.position = interval.position + extend
                interval.length = interval.length - extend
            if (interval.length > 0):
                sequence_alt = utils.io.SequenceIO.readSequence(reference,interval)
                sequence_alt.replace(variant)
                if (len(sequence_alt.sequence) == input_length):
                    # FIXME: This is a hack. it seems that for longer indels the replacement does not work
                    sequences_alt.append(sequence_alt)
                    sequences_ref.append(sequence_ref)
                else:
                    print("Cannot use variant %s because of wrong interval %s has wrong size after InDel Correction" % (str(variant), str(interval)))
            else:
                print("Cannot use variant %s because interval %s has negative size" % (str(variant), str(interval)))
         # SNV
        else:
            sequence_alt = copy.copy(sequence_ref)
            sequence_alt.replace(variant)
            sequences_alt.append(sequence_alt)
            sequences_ref.append(sequence_ref)

    results_ref = loadAndPredict(sequences_ref,model)
    results_alt = loadAndPredict(sequences_alt,model)

with gzip.open(snakemake.output.prediction, 'wt') as score_file:
    names=["#Chr","Pos","Ref","Alt"]
    for task in range(results_ref.shape[1]):
        names += ["Task_%d_PredictionDelta" % task, "Task_%d_PredictionRef" % task,"Task_%d_PredictionAlt" % task]
    score_writer = csv.DictWriter(score_file, fieldnames=names, delimiter='\t')
    score_writer.writeheader()
    for i in range(results_ref.shape[0]):
        out =  {"#Chr": variants[i].contig, "Pos": variants[i].position, "Ref": variants[i].ref, "Alt":  variants[i].alt}
        for task in range(results_ref.shape[1]):
            out["Task_%d_PredictionDelta" % task] = results_alt[i][task]-results_ref[i][task] if altMinusRef else results_ref[i][task]-results_alt[i][task]
            out["Task_%d_PredictionRef" % task] = results_ref[i][task]
            out["Task_%d_PredictionAlt" % task] = results_alt[i][task]
        score_writer.writerow(out)<|MERGE_RESOLUTION|>--- conflicted
+++ resolved
@@ -4,16 +4,11 @@
 __license__ = "MIT"
 
 
-import sys
-import numpy as np
-import json
-import csv
-import gzip
-import math
+import os
+from snakemake.shell import shell
 
-import copy
+scriptFolder = os.path.dirname(os.path.abspath(__file__))
 
-<<<<<<< HEAD
 class MissingParameterException(Exception):
     """Exception raised for errors in the parameter input.
 
@@ -29,34 +24,25 @@
 
     def __str__(self):
         return("Parameter %s is missing!" % (self.parameter))
-=======
-import tensorflow as tf
->>>>>>> 47cfd2e0
 
-from seqiolib import Sequence, Interval, Variant, Encoder, VariantType
-from seqiolib import utils
+class MissingInputException(Exception):
+    """Exception raised for errors in the input.
 
+    Args:
+        Exception ([type]): Exception class cast
 
-from pyfaidx import Fasta
-import pybedtools
+    Attributes:
+        input (string): Input which is missing.
+    """
 
+    def __init__(self, input):
+        self.input = input
 
-altMinusRef = True
-fileType = utils.FileType.TSV
-if len(snakemake.params) > 0:
-    if hasattr(snakemake.params,"altMinusRef"):
-        altMinusRef = snakemake.params['altMinusRef']
-    if hasattr(snakemake.params,"fileType"):
-        if snakemake.params['fileType'] == "TSV":
-            fileType = utils.FileType.TSV
-        elif snakemake.params['fileType'] == "VCF":
-            fileType = utils.FileType.VCF
-        else:
-            sys.exit("Unknown file format identifier %s. Can only be VCF or TSV" % snakemake.params['fileType'])
+    def __str__(self):
+        return("Input %s is missing!" % (self.input))
 
-strategy = tf.distribute.MirroredStrategy()
+altMinusRef = "--refminusalt"
 
-<<<<<<< HEAD
 
 if "altMinusRef" in snakemake.params.keys():
     altMinusRef = "--altminusref" if snakemake.params["altMinusRef"] else "--refminusalt"
@@ -64,122 +50,26 @@
     fileType = "--file-type %s" snakemake.params["fileType"]
 else:
     raise MissingParameterException("fileType")
-=======
-def loadAndPredict(sequences, model, variants=None):
-    X=[]
-    i = 0
-    for sequence in sequences:
-        if (variants is not None):
-            sequence.replace(variants[i])
-        X.append(Encoder.one_hot_encode_along_channel_axis(sequence.getSequence()))
-        i += 1
-    prediction = model.predict(np.array(X))
-    return(prediction)
->>>>>>> 47cfd2e0
 
-def extendIntervals(intervals,region_length):
-    left=math.ceil((region_length-1)/2)
-    right=math.floor((region_length-1)/2)
-    return(list(map(pybedtoolsIntervalToInterval,intervals.slop(r=right,l=left,g=str(snakemake.input.genome)))))
-
-def variantToPybedtoolsInterval(variant):
-    return(pybedtools.Interval(variant.contig, variant.position-1, variant.position))
-
-def pybedtoolsIntervalToInterval(interval_pybed):
-    return(Interval(interval_pybed.chrom, interval_pybed.start+1, interval_pybed.stop))
-
-# load variants
-variant_inputs = snakemake.input.variants if isinstance(snakemake.input.variants, list) else [snakemake.input.variants]
-
-variants = []
-for variant_input in variant_inputs:
-    variants += utils.VariantIO.loadVariants(variant_input, fileType=fileType)
-if len(variants) == 0:
-    with gzip.open(snakemake.output.prediction, 'wt') as score_file:
-        names=["#Chr","Pos","Ref","Alt"]
-        score_writer = csv.DictWriter(score_file, fieldnames=names, delimiter='\t')
-        score_writer.writeheader()
-    exit()
-# convert to intervals (pybedtools)
-intervals = pybedtools.BedTool(list(map(variantToPybedtoolsInterval,variants)))
-
-## maybe input is list or string. convert to list
-model_file = snakemake.input.model if isinstance(snakemake.input.model, list) else [snakemake.input.model ]
-weights_file = snakemake.input.weights if isinstance(snakemake.input.weights, list) else [snakemake.input.weights]
-
-with strategy.scope():
-    model = utils.io.ModelIO.loadModel(model_file[0], weights_file[0])
-
-    input_length = model.input_shape[1]
-    intervals = extendIntervals(intervals, input_length)
+if "variants" in snakemake.input.keys():
+    raise MissingInputException("variants")
+if "model" in snakemake.input.keys():
+    raise MissingInputException("model")
+if "weights" in snakemake.input.keys():
+    raise MissingInputException("weights")
+if "reference" in snakemake.input.keys():
+    raise MissingInputException("reference")
+if "genome" in snakemake.input.keys():
+    raise MissingInputException("genome")
 
 
-    # load sequence for variants
-    reference = Fasta(snakemake.input.reference)
-    sequences_ref = []
-    sequences_alt = []
-
-    for i in range(len(variants)):
-        variant = variants[i]
-        interval = intervals[i]
-
-        # can be problematic if we are on the edges of a chromose.
-        # Workaround. It is possible to extend the intreval left or right to get the correct length
-        if (interval.length != input_length):
-            print("Cannot use variant %s because of wrong size of interval %s " % (str(variant), str(interval)))
-            continue
-
-        sequence_ref = utils.io.SequenceIO.readSequence(reference,interval)
-
-        # INDEL
-        if (variant.type == VariantType.DELETION or variant.type == VariantType.INSERTION):
-            # DELETION
-            if (variant.type == VariantType.DELETION):
-                extend = len(variant.ref) - len(variant.alt)
-                if interval.isReverse():
-                    interval.position = interval.position + extend
-                else:
-                    interval.position = interval.position - extend
-                interval.length = interval.length + extend
-            # INSERTION
-            elif (variant.type == VariantType.INSERTION):
-                extend = len(variant.alt) - len(variant.ref)
-                if interval.isReverse():
-                    interval.position = interval.position - extend
-                else:
-                    interval.position = interval.position + extend
-                interval.length = interval.length - extend
-            if (interval.length > 0):
-                sequence_alt = utils.io.SequenceIO.readSequence(reference,interval)
-                sequence_alt.replace(variant)
-                if (len(sequence_alt.sequence) == input_length):
-                    # FIXME: This is a hack. it seems that for longer indels the replacement does not work
-                    sequences_alt.append(sequence_alt)
-                    sequences_ref.append(sequence_ref)
-                else:
-                    print("Cannot use variant %s because of wrong interval %s has wrong size after InDel Correction" % (str(variant), str(interval)))
-            else:
-                print("Cannot use variant %s because interval %s has negative size" % (str(variant), str(interval)))
-         # SNV
-        else:
-            sequence_alt = copy.copy(sequence_ref)
-            sequence_alt.replace(variant)
-            sequences_alt.append(sequence_alt)
-            sequences_ref.append(sequence_ref)
-
-    results_ref = loadAndPredict(sequences_ref,model)
-    results_alt = loadAndPredict(sequences_alt,model)
-
-with gzip.open(snakemake.output.prediction, 'wt') as score_file:
-    names=["#Chr","Pos","Ref","Alt"]
-    for task in range(results_ref.shape[1]):
-        names += ["Task_%d_PredictionDelta" % task, "Task_%d_PredictionRef" % task,"Task_%d_PredictionAlt" % task]
-    score_writer = csv.DictWriter(score_file, fieldnames=names, delimiter='\t')
-    score_writer.writeheader()
-    for i in range(results_ref.shape[0]):
-        out =  {"#Chr": variants[i].contig, "Pos": variants[i].position, "Ref": variants[i].ref, "Alt":  variants[i].alt}
-        for task in range(results_ref.shape[1]):
-            out["Task_%d_PredictionDelta" % task] = results_alt[i][task]-results_ref[i][task] if altMinusRef else results_ref[i][task]-results_alt[i][task]
-            out["Task_%d_PredictionRef" % task] = results_ref[i][task]
-            out["Task_%d_PredictionAlt" % task] = results_alt[i][task]
-        score_writer.writerow(out)+shell(
+    """
+    python {scriptFolder}/predictVariantsFromSequence.py \
+    --variants {snakemake.variants} \
+    --model {snakemake.model} --weights {snakemake.weights} \
+    --reference {snakemake.reference} --genome {snakemake.genome} \
+    {altMinusRef} {fileType} \
+    --output {snakemake.output}"
+    """
+)