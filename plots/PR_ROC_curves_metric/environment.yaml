--- conflicted
+++ resolved
@@ -1,5 +1,4 @@
 channels:
-<<<<<<< HEAD
     - default
 dependencies:
     - r-base>=3.2.0
@@ -7,221 +6,4 @@
     - r-ggplot2
     - r-tidyverse
     - r-reshape2
-    - r-svglite
-=======
-  - conda-forge
-  - bioconda
-  - defaults
-dependencies:
-  - _libgcc_mutex=0.1=conda_forge
-  - _openmp_mutex=4.5=2_gnu
-  - _r-mutex=1.0.1=anacondar_1
-  - binutils_impl_linux-64=2.36.1=h193b22a_2
-  - binutils_linux-64=2.36=hf3e587d_10
-  - bwidget=1.9.14=ha770c72_1
-  - bzip2=1.0.8=h7f98852_4
-  - c-ares=1.18.1=h7f98852_0
-  - ca-certificates=2022.6.15=ha878542_0
-  - cairo=1.16.0=ha61ee94_1011
-  - curl=7.83.1=h2283fc2_0
-  - expat=2.4.8=h27087fc_0
-  - font-ttf-dejavu-sans-mono=2.37=hab24e00_0
-  - font-ttf-inconsolata=3.000=h77eed37_0
-  - font-ttf-source-code-pro=2.038=h77eed37_0
-  - font-ttf-ubuntu=0.83=hab24e00_0
-  - fontconfig=2.14.0=h8e229c2_0
-  - fonts-conda-ecosystem=1=0
-  - fonts-conda-forge=1=0
-  - freetype=2.10.4=h0708190_1
-  - fribidi=1.0.10=h36c2ea0_0
-  - gcc_impl_linux-64=10.3.0=hf2f2afa_16
-  - gcc_linux-64=10.3.0=hc39de41_10
-  - gettext=0.19.8.1=h73d1719_1008
-  - gfortran_impl_linux-64=10.3.0=h73f4979_16
-  - gfortran_linux-64=10.3.0=hb09a455_10
-  - graphite2=1.3.13=h58526e2_1001
-  - gsl=2.7=he838d99_0
-  - gxx_impl_linux-64=10.3.0=hf2f2afa_16
-  - gxx_linux-64=10.3.0=h2593f52_10
-  - harfbuzz=4.4.1=hf9f4e7c_0
-  - icu=70.1=h27087fc_0
-  - jpeg=9e=h166bdaf_2
-  - kernel-headers_linux-64=2.6.32=he073ed8_15
-  - keyutils=1.6.1=h166bdaf_0
-  - krb5=1.19.3=h08a2579_0
-  - ld_impl_linux-64=2.36.1=hea4e1c9_2
-  - lerc=3.0=h9c3ff4c_0
-  - libblas=3.9.0=15_linux64_openblas
-  - libcblas=3.9.0=15_linux64_openblas
-  - libcurl=7.83.1=h2283fc2_0
-  - libdeflate=1.12=h166bdaf_0
-  - libedit=3.1.20191231=he28a2e2_2
-  - libev=4.33=h516909a_1
-  - libffi=3.4.2=h7f98852_5
-  - libgcc-devel_linux-64=10.3.0=he6cfe16_16
-  - libgcc-ng=12.1.0=h8d9b700_16
-  - libgfortran-ng=12.1.0=h69a702a_16
-  - libgfortran5=12.1.0=hdcd56e2_16
-  - libglib=2.70.2=h174f98d_4
-  - libgomp=12.1.0=h8d9b700_16
-  - libiconv=1.16=h516909a_0
-  - liblapack=3.9.0=15_linux64_openblas
-  - libnghttp2=1.47.0=he49606f_0
-  - libopenblas=0.3.20=pthreads_h78a6416_0
-  - libpng=1.6.37=h753d276_3
-  - libsanitizer=10.3.0=h26c7422_16
-  - libssh2=1.10.0=ha35d2d1_2
-  - libstdcxx-devel_linux-64=10.3.0=he6cfe16_16
-  - libstdcxx-ng=12.1.0=ha89aaad_16
-  - libtiff=4.4.0=hc85c160_1
-  - libuuid=2.32.1=h7f98852_1000
-  - libwebp-base=1.2.2=h7f98852_1
-  - libxcb=1.13=h7f98852_1004
-  - libxml2=2.9.14=h22db469_3
-  - libzlib=1.2.12=h166bdaf_1
-  - lz4-c=1.9.3=h9c3ff4c_1
-  - make=4.3=hd18ef5c_1
-  - ncurses=6.3=h27087fc_1
-  - openssl=3.0.5=h166bdaf_0
-  - pandoc=2.18=ha770c72_0
-  - pango=1.50.8=hbd2fdc8_0
-  - pcre=8.45=h9c3ff4c_0
-  - pcre2=10.37=h032f7d1_0
-  - pixman=0.40.0=h36c2ea0_0
-  - pthread-stubs=0.4=h36c2ea0_1001
-  - r-askpass=1.1=r41hcfec24a_2
-  - r-assertthat=0.2.1=r41hc72bb7e_2
-  - r-backports=1.4.1=r41hcfec24a_0
-  - r-base=4.1.3=h06d3f91_1
-  - r-base64enc=0.1_3=r41hcfec24a_1004
-  - r-bit=4.0.4=r41hcfec24a_0
-  - r-bit64=4.0.5=r41hcfec24a_0
-  - r-blob=1.2.3=r41hc72bb7e_0
-  - r-brio=1.1.3=r41hcfec24a_0
-  - r-broom=1.0.0=r41hc72bb7e_0
-  - r-bslib=0.3.1=r41hc72bb7e_0
-  - r-callr=3.7.0=r41hc72bb7e_0
-  - r-cellranger=1.1.0=r41hc72bb7e_1004
-  - r-cli=3.3.0=r41h7525677_0
-  - r-clipr=0.8.0=r41hc72bb7e_0
-  - r-colorspace=2.0_3=r41h06615bd_0
-  - r-cpp11=0.4.2=r41hc72bb7e_0
-  - r-crayon=1.5.1=r41hc72bb7e_0
-  - r-curl=4.3.2=r41hcfec24a_0
-  - r-data.table=1.14.2=r41hcfec24a_0
-  - r-dbi=1.1.3=r41hc72bb7e_0
-  - r-dbplyr=2.2.1=r41hc72bb7e_0
-  - r-desc=1.4.1=r41hc72bb7e_0
-  - r-diffobj=0.3.5=r41hcfec24a_0
-  - r-digest=0.6.29=r41h03ef668_0
-  - r-dplyr=1.0.9=r41h7525677_0
-  - r-dtplyr=1.2.1=r41hc72bb7e_0
-  - r-ellipsis=0.3.2=r41hcfec24a_0
-  - r-evaluate=0.15=r41hc72bb7e_0
-  - r-fansi=1.0.3=r41h06615bd_0
-  - r-farver=2.1.1=r41h7525677_0
-  - r-fastmap=1.1.0=r41h03ef668_0
-  - r-forcats=0.5.1=r41hc72bb7e_0
-  - r-fs=1.5.2=r41h7525677_1
-  - r-gargle=1.2.0=r41hc72bb7e_0
-  - r-generics=0.1.3=r41hc72bb7e_0
-  - r-getopt=1.20.3=r41ha770c72_2
-  - r-ggplot2=3.3.6=r41hc72bb7e_0
-  - r-glue=1.6.2=r41h06615bd_0
-  - r-googledrive=2.0.0=r41hc72bb7e_0
-  - r-googlesheets4=1.0.0=r41h785f33e_0
-  - r-gtable=0.3.0=r41hc72bb7e_3
-  - r-haven=2.5.0=r41h7525677_0
-  - r-highr=0.9=r41hc72bb7e_0
-  - r-hms=1.1.1=r41hc72bb7e_0
-  - r-htmltools=0.5.2=r41h03ef668_0
-  - r-httr=1.4.3=r41hc72bb7e_0
-  - r-ids=1.0.1=r41hc72bb7e_1
-  - r-isoband=0.2.5=r41h03ef668_0
-  - r-jquerylib=0.1.4=r41hc72bb7e_0
-  - r-jsonlite=1.8.0=r41h06615bd_0
-  - r-knitr=1.39=r41hc72bb7e_0
-  - r-labeling=0.4.2=r41hc72bb7e_1
-  - r-lattice=0.20_45=r41hcfec24a_0
-  - r-lifecycle=1.0.1=r41hc72bb7e_0
-  - r-lubridate=1.8.0=r41h03ef668_0
-  - r-magrittr=2.0.3=r41h06615bd_0
-  - r-mass=7.3_57=r41h06615bd_0
-  - r-matrix=1.4_1=r41h0154571_0
-  - r-mgcv=1.8_40=r41h0154571_0
-  - r-mime=0.12=r41hcfec24a_0
-  - r-modelr=0.1.8=r41hc72bb7e_0
-  - r-munsell=0.5.0=r41hc72bb7e_1004
-  - r-nlme=3.1_158=r41h8da6f51_0
-  - r-openssl=2.0.2=r41h1f3e0c5_0
-  - r-optparse=1.7.1=r41hc72bb7e_0
-  - r-pillar=1.7.0=r41hc72bb7e_0
-  - r-pkgconfig=2.0.3=r41hc72bb7e_1
-  - r-pkgload=1.3.0=r41hc72bb7e_0
-  - r-plyr=1.8.7=r41h7525677_0
-  - r-praise=1.0.0=r41hc72bb7e_1005
-  - r-prettyunits=1.1.1=r41hc72bb7e_1
-  - r-processx=3.7.0=r41h06615bd_0
-  - r-progress=1.2.2=r41hc72bb7e_2
-  - r-ps=1.7.1=r41h06615bd_0
-  - r-purrr=0.3.4=r41hcfec24a_1
-  - r-r6=2.5.1=r41hc72bb7e_0
-  - r-rappdirs=0.3.3=r41hcfec24a_0
-  - r-rcolorbrewer=1.1_3=r41h785f33e_0
-  - r-rcpp=1.0.8.3=r41h7525677_0
-  - r-readr=2.1.2=r41h03ef668_0
-  - r-readxl=1.4.0=r41hf23e330_0
-  - r-rematch=1.0.1=r41hc72bb7e_1004
-  - r-rematch2=2.1.2=r41hc72bb7e_1
-  - r-reprex=2.0.1=r41hc72bb7e_0
-  - r-reshape2=1.4.4=r41h03ef668_1
-  - r-rlang=1.0.3=r41h7525677_0
-  - r-rmarkdown=2.14=r41hc72bb7e_0
-  - r-rprojroot=2.0.3=r41hc72bb7e_0
-  - r-rstudioapi=0.13=r41hc72bb7e_0
-  - r-rvest=1.0.2=r41hc72bb7e_0
-  - r-sass=0.4.1=r41h7525677_0
-  - r-scales=1.2.0=r41hc72bb7e_0
-  - r-selectr=0.4_2=r41hc72bb7e_1
-  - r-stringi=1.7.6=r41h30a9eb7_2
-  - r-stringr=1.4.0=r41hc72bb7e_2
-  - r-sys=3.4=r41hcfec24a_0
-  - r-testthat=3.1.4=r41h7525677_0
-  - r-tibble=3.1.7=r41h06615bd_0
-  - r-tidyr=1.2.0=r41h03ef668_0
-  - r-tidyselect=1.1.2=r41hc72bb7e_0
-  - r-tidyverse=1.3.1=r41hc72bb7e_0
-  - r-tinytex=0.40=r41hc72bb7e_0
-  - r-tzdb=0.3.0=r41h7525677_0
-  - r-utf8=1.2.2=r41hcfec24a_0
-  - r-uuid=1.1_0=r41h06615bd_0
-  - r-vctrs=0.4.1=r41h7525677_0
-  - r-viridislite=0.4.0=r41hc72bb7e_0
-  - r-vroom=1.5.7=r41h03ef668_0
-  - r-waldo=0.4.0=r41hc72bb7e_0
-  - r-withr=2.5.0=r41hc72bb7e_0
-  - r-xfun=0.31=r41h7525677_0
-  - r-xml2=1.3.3=r41h7525677_1
-  - r-yaml=2.3.5=r41h06615bd_0
-  - readline=8.1.2=h0f457ee_0
-  - sed=4.8=he412f7d_0
-  - sysroot_linux-64=2.12=he073ed8_15
-  - tk=8.6.12=h27826a3_0
-  - tktable=2.10=hb7b940f_3
-  - xorg-kbproto=1.0.7=h7f98852_1002
-  - xorg-libice=1.0.10=h7f98852_0
-  - xorg-libsm=1.2.3=hd9c2040_1000
-  - xorg-libx11=1.7.2=h7f98852_0
-  - xorg-libxau=1.0.9=h7f98852_0
-  - xorg-libxdmcp=1.1.3=h7f98852_0
-  - xorg-libxext=1.3.4=h7f98852_1
-  - xorg-libxrender=0.9.10=h7f98852_1003
-  - xorg-libxt=1.2.1=h7f98852_2
-  - xorg-renderproto=0.11.1=h7f98852_1002
-  - xorg-xextproto=7.3.0=h7f98852_1002
-  - xorg-xproto=7.0.31=h7f98852_1007
-  - xz=5.2.5=h516909a_1
-  - zlib=1.2.12=h166bdaf_1
-  - zstd=1.5.2=h8a70e8d_2
-#prefix: /data/gpfs-1/users/schubacm_c/work/miniconda3/envs/test
->>>>>>> e92c5a5c
+    - r-svglite