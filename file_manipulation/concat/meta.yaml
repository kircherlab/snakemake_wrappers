--- conflicted
+++ resolved
@@ -7,11 +7,6 @@
 input: Multiple TSV files with headers
 output: Concatenated files using pandas.concat
 params:
-<<<<<<< HEAD
-    columns: inf the for of columnNameFile1=valueFile1 ColumnNameFile2=valueFile2 ...(list!)
-        if only one is gven it uses the column=value combination for all files
-=======
     columns: in the form of columnNameFile1=valueFile1 ColumnNameFile2=valueFile2 ...(list!)
         if only one is gven it uses the column=value combination for all files.
-    index: if set using this as an index and using concat with axis=1.
->>>>>>> c9ab5e78
+    index: if set using this as an index and using concat with axis=1.