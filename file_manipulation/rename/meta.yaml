--- conflicted
+++ resolved
@@ -1,22 +1,10 @@
 ---
-<<<<<<< HEAD
-name: Summarize columns
-description: Creating a new column out of other columns using multiple operations (like mean, min, max)
-=======
 name: Rename column or rows
 description: Renaming multiple column headers or rows
->>>>>>> c9ab5e78
 authors:
     - Max Schubach
 input: Input file is tsv table with headers.
 output: Output file is tsv table with headers.
 params:
-<<<<<<< HEAD
-    columns: columns used for operations generation. Must be list
-    new_columns: Name of the new columns. Must be a list of the same length than operations.
-    operations: Operation done on the columns. Must be a list of the same length than new_columns.
-        Possible operations 'abs', 'max', 'min', 'mean', 'abs_max', 'abs_mean', 'abs_min'
-=======
     columns: in the form of column=replacement. Must be list
-    rows: in the form of row=replacement. Must be list
->>>>>>> c9ab5e78
+    rows: in the form of row=replacement. Must be list